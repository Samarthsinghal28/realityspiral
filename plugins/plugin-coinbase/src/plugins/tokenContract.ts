import fs from "node:fs";
import path from "node:path";
import { fileURLToPath } from "node:url";
import {
	Coinbase,
	type SmartContract,
	readContract,
} from "@coinbase/coinbase-sdk";
import {
	type Action,
	type Content,
	type HandlerCallback,
	type IAgentRuntime,
	type Memory,
	ModelClass,
	type Plugin,
	type State,
	elizaLogger,
	generateObject,
} from "@elizaos/core";
import {
	composeContext,
	traceResult,
} from "@realityspiral/plugin-instrumentation";
import { createArrayCsvWriter } from "csv-writer";
import { ABI } from "../constants";
import { ContractHelper } from "../helpers/contractHelper";
import {
	contractInvocationTemplate,
	readContractTemplate,
	tokenContractTemplate,
} from "../templates";
import {
	ContractInvocationSchema,
	ReadContractSchema,
	TokenContractSchema,
	isContractInvocationContent,
	isReadContractContent,
	isTokenContractContent,
} from "../types";
import { initializeWallet } from "../utils";

// Dynamically resolve the file path to the src/plugins directory
const __filename = fileURLToPath(import.meta.url);
const __dirname = path.dirname(__filename);
const baseDir = path.resolve(__dirname, "../../plugin-coinbase/src/plugins");
const contractsCsvFilePath = path.join(baseDir, "contracts.csv");

export const deployTokenContractAction: Action = {
	name: "DEPLOY_TOKEN_CONTRACT",
	description:
		"Deploy an ERC20, ERC721, or ERC1155 token contract using the Coinbase SDK",
	validate: async (runtime: IAgentRuntime, _message: Memory) => {
		elizaLogger.info("Validating runtime for DEPLOY_TOKEN_CONTRACT...");
		return (
			!!(
				runtime.character.settings.secrets?.COINBASE_API_KEY ||
				process.env.COINBASE_API_KEY
			) &&
			!!(
				runtime.character.settings.secrets?.COINBASE_PRIVATE_KEY ||
				process.env.COINBASE_PRIVATE_KEY
			)
		);
	},
	handler: async (
		runtime: IAgentRuntime,
		_message: Memory,
		state: State,
		// biome-ignore lint/suspicious/noExplicitAny: <explanation>
		_options: any,
		callback: HandlerCallback,
	) => {
		elizaLogger.debug("Starting DEPLOY_TOKEN_CONTRACT handler...");

		try {
			Coinbase.configure({
				apiKeyName:
					runtime.getSetting("COINBASE_API_KEY") ??
					process.env.COINBASE_API_KEY,
				privateKey:
					runtime.getSetting("COINBASE_PRIVATE_KEY") ??
					process.env.COINBASE_PRIVATE_KEY,
			});

			// Ensure CSV file exists
			if (!fs.existsSync(contractsCsvFilePath)) {
				const csvWriter = createArrayCsvWriter({
					path: contractsCsvFilePath,
					header: [
						"Contract Type",
						"Name",
						"Symbol",
						"Network",
						"Contract Address",
						"Transaction URL",
						"Base URI",
						"Total Supply",
					],
				});
				await csvWriter.writeRecords([]);
			}

			const context = composeContext({
				state,
				template: tokenContractTemplate,
			});

			const contractDetails = await generateObject({
				runtime,
				context,
				modelClass: ModelClass.SMALL,
				schema: TokenContractSchema,
			});
			elizaLogger.info("Contract details:", contractDetails.object);

			if (!isTokenContractContent(contractDetails.object)) {
				callback(
					{
						text: "Invalid contract details. Please check the inputs.",
					},
					[],
				);
				return;
			}

			const { contractType, name, symbol, network, baseURI, totalSupply } =
				contractDetails.object;
			elizaLogger.info("Contract details:", contractDetails.object);
			const { wallet } = await initializeWallet(runtime, network);
			let contract: SmartContract;
			// biome-ignore lint/suspicious/noImplicitAnyLet: <explanation>
			let deploymentDetails;

			switch (contractType.toLowerCase()) {
				case "erc20":
					contract = await wallet.deployToken({
						name,
						symbol,
						totalSupply: totalSupply || 1000000,
					});
					deploymentDetails = {
						contractType: "ERC20",
						totalSupply,
						baseURI: "N/A",
					};
					break;

				case "erc721":
					contract = await wallet.deployNFT({
						name,
						symbol,
						baseURI: baseURI || "",
					});
					deploymentDetails = {
						contractType: "ERC721",
						totalSupply: "N/A",
						baseURI,
					};
					break;
				default:
					throw new Error(`Unsupported contract type: ${contractType}`);
			}

			// Wait for deployment to complete
			await contract.wait();
			elizaLogger.info("Deployment details:", deploymentDetails);
			elizaLogger.info("Contract deployed successfully:", contract);
			// Log deployment to CSV
			const csvWriter = createArrayCsvWriter({
				path: contractsCsvFilePath,
				header: [
					"Contract Type",
					"Name",
					"Symbol",
					"Network",
					"Contract Address",
					"Transaction URL",
					"Base URI",
					"Total Supply",
				],
				append: true,
			});
			const transaction = contract.getTransaction()?.getTransactionLink() || "";
			const contractAddress = contract.getContractAddress();
			await csvWriter.writeRecords([
				[
					deploymentDetails.contractType,
					name,
					symbol,
					network,
					contractAddress,
					transaction,
					deploymentDetails.baseURI,
					deploymentDetails.totalSupply || "",
				],
			]);

			const response: Content = {
				text: `Token contract deployed successfully:
- Type: ${deploymentDetails.contractType}
- Name: ${name}
- Symbol: ${symbol}
- Network: ${network}
- Contract Address: ${contractAddress}
- Transaction URL: ${transaction}
${deploymentDetails.baseURI !== "N/A" ? `- Base URI: ${deploymentDetails.baseURI}` : ""}
${deploymentDetails.totalSupply !== "N/A" ? `- Total Supply: ${deploymentDetails.totalSupply}` : ""}.`,
			};

			callback(response, []);

			return traceResult(state, response);
		} catch (error) {
			elizaLogger.error("Error deploying token contract:", error);
			callback(
				{
					text: `Failed to deploy token contract: ${error.message}`,
				},
				[],
			);
		}
	},
	examples: [
		[
			{
				user: "{{user1}}",
				content: {
					text: "Deploy an ERC721 token named 'MyNFT' with symbol 'MNFT' on base network with URI 'https://pbs.twimg.com/profile_images/1848823420336934913/oI0-xNGe_400x400.jpg'",
				},
			},
			{
				user: "{{agentName}}",
				content: {
					text: `Token contract deployed successfully:
- Type: ERC20
- Name: MyToken
- Symbol: MTK
- Network: base
- Contract Address: 0x...
- Transaction URL: https://basescan.org/tx/...
- Total Supply: 1000000`,
				},
			},
			{
				user: "{{user1}}",
				content: {
					text: "Deploy an ERC721 token named 'MyNFT' with symbol 'MNFT' on the base network",
				},
			},
			{
				user: "{{agentName}}",
				content: {
					text: `Token contract deployed successfully:
- Type: ERC721
- Name: MyNFT
- Symbol: MNFT
- Network: base
- Contract Address: 0x...
- Transaction URL: https://basescan.org/tx/...
- URI: https://pbs.twimg.com/profile_images/1848823420336934913/oI0-xNGe_400x400.jpg`,
				},
			},
		],
	],
	similes: ["DEPLOY_CONTRACT", "CREATE_TOKEN", "MINT_TOKEN", "CREATE_NFT"],
};

// Add to tokenContract.ts
export const invokeContractAction: Action = {
	name: "INVOKE_CONTRACT",
	description:
		"Invoke a method on a deployed smart contract using the Coinbase SDK",
	validate: async (runtime: IAgentRuntime, _message: Memory) => {
		elizaLogger.info("Validating runtime for INVOKE_CONTRACT...");
		return (
			!!(
				runtime.character.settings.secrets?.COINBASE_API_KEY ||
				process.env.COINBASE_API_KEY
			) &&
			!!(
				runtime.character.settings.secrets?.COINBASE_PRIVATE_KEY ||
				process.env.COINBASE_PRIVATE_KEY
			)
		);
	},
	handler: async (
		runtime: IAgentRuntime,
		_message: Memory,
		state: State,
		// biome-ignore lint/suspicious/noExplicitAny: <explanation>
		_options: any,
		callback: HandlerCallback,
	) => {
		elizaLogger.debug("Starting INVOKE_CONTRACT handler...");

		try {
			const contractHelper = new ContractHelper(runtime);

			const context = composeContext({
				state,
				template: contractInvocationTemplate,
			});

			const invocationDetails = await generateObject({
				runtime,
				context,
				modelClass: ModelClass.LARGE,
				schema: ContractInvocationSchema,
			});
			elizaLogger.info("Invocation details:", invocationDetails.object);
			if (!isContractInvocationContent(invocationDetails.object)) {
				callback(
					{
						text: "Invalid contract invocation details. Please check the inputs.",
					},
					[],
				);
				return;
			}

			const { contractAddress, method, args, amount, assetId, networkId } =
				invocationDetails.object;

			// Use ContractHelper to invoke contract
			const invocationResult = await contractHelper.invokeContract({
				// Pass parameters as a single object
				contractAddress: contractAddress as `0x${string}`, // Ensure type safety
				method,
				args,
				networkId,
				abi: ABI, // Pass the default ABI
				amount: amount === "0" ? undefined : amount, // Pass amount if not "0"
				assetId, // Pass assetId if present
			});

			// Log the invocation to CSV
			const csvWriter = createArrayCsvWriter({
				path: contractsCsvFilePath,
				header: [
					"Contract Address",
					"Method",
					"Network",
					"Status",
					"Transaction URL",
					"Amount",
					"Asset ID",
				],
				append: true,
			});

			await csvWriter.writeRecords([
				[
					contractAddress,
					method,
					networkId,
					invocationResult.status,
					invocationResult.transactionLink,
					amount || "",
					assetId || "",
				],
			]);

			const response: Content = {
				text: `Contract invocation successful:
- Contract Address: ${contractAddress}
- Method: ${method}
- Arguments: ${JSON.stringify(args)}
- Network ID: ${networkId}
- Status: ${invocationResult.status}
- Transaction Link: ${invocationResult.transactionLink}`,
			};

			callback(response, []);

			return traceResult(state, response);
		} catch (error) {
			elizaLogger.error("Error invoking contract method: ", error.message);
			callback(
				{
					text: `Failed to invoke contract method: ${error.message}`,
				},
				[],
			);
		}
	},
	examples: [
		[
			{
				user: "{{user1}}",
				content: {
					text: "Call the 'transfer' method on my ERC20 token contract at 0xA0b86991c6218b36c1d19D4a2e9Eb0cE3606eB48 with amount 100 to recipient 0xbcF7C64B880FA89a015970dC104E848d485f99A3",
				},
			},
			{
				user: "{{agentName}}",
				content: {
					text: `Contract method invoked successfully:
- Contract Address: 0x123...
- Method: transfer
- Network: base
- Status: SUCCESS
- Transaction URL: https://basescan.org/tx/...
- Amount: 100
- Asset ID: wei

Contract invocation has been logged to the CSV file.`,
				},
			},
		],
	],
	similes: ["CALL_CONTRACT", "EXECUTE_CONTRACT", "INTERACT_WITH_CONTRACT"],
};

export const readContractAction: Action = {
	name: "READ_CONTRACT",
	description:
		"Read data from a deployed smart contract using the Coinbase SDK",
	validate: async (runtime: IAgentRuntime, _message: Memory) => {
		elizaLogger.info("Validating runtime for READ_CONTRACT...");
		return (
			!!(
				runtime.character.settings.secrets?.COINBASE_API_KEY ||
				process.env.COINBASE_API_KEY
			) &&
			!!(
				runtime.character.settings.secrets?.COINBASE_PRIVATE_KEY ||
				process.env.COINBASE_PRIVATE_KEY
			)
		);
	},
	handler: async (
		runtime: IAgentRuntime,
		_message: Memory,
		state: State,
		// biome-ignore lint/suspicious/noExplicitAny: <explanation>
		_options: any,
		callback: HandlerCallback,
	) => {
		elizaLogger.debug("Starting READ_CONTRACT handler...");

		try {
			const contractHelper = new ContractHelper(runtime);

			const context = composeContext({
				state,
				template: readContractTemplate,
			});

			const readDetails = await generateObject({
				runtime,
				context,
				modelClass: ModelClass.SMALL,
				schema: ReadContractSchema,
			});

			if (!isReadContractContent(readDetails.object)) {
				callback(
					{
						text: "Invalid contract read details. Please check the inputs.",
					},
					[],
				);
				return;
			}

			const { contractAddress, method, args, networkId } = readDetails.object;
			elizaLogger.info("Reading contract:", args);
			const result = await contractHelper.readContract({
				// Pass parameters as a single object
				networkId,
				contractAddress: contractAddress as `0x${string}`, // Ensure type safety
				method,
				args,
				abi: ABI, // Pass the default ABI
			});

			const response: Content = {
				text: `Contract read successful:
- Contract Address: ${contractAddress}
- Method: ${method}
- Arguments: ${JSON.stringify(args)}
- Network ID: ${networkId}
- Result: ${JSON.stringify(result)}`,
			};

			callback(response, []);

			return traceResult(state, response);
		} catch (error) {
			elizaLogger.error("Error reading contract: ", error.message);
			callback(
				{
					text: `Failed to read contract: ${error instanceof Error ? error.message : "Unknown error"}`,
				},
				[],
			);
		}
	},
	examples: [
		[
			{
				user: "{{user1}}",
				content: {
					text: "Read the balance of address 0xbcF7C64B880FA89a015970dC104E848d485f99A3 from the ERC20 contract at 0xA0b86991c6218b36c1d19D4a2e9Eb0cE3606eB48 on eth",
				},
			},
			{
				user: "{{agentName}}",
				content: {
					text: `Contract read successful:
- Contract Address: 0x37f2131ebbc8f97717edc3456879ef56b9f4b97b
- Method: balanceOf
- Network: eth
- Result: "1000000"`,
				},
			},
		],
	],
	similes: ["READ_CONTRACT", "GET_CONTRACT_DATA", "QUERY_CONTRACT"],
};

export const tokenContractPlugin: Plugin = {
	name: "tokenContract",
	description:
		"Enables deployment, invocation, and reading of ERC20, ERC721, and ERC1155 token contracts using the Coinbase SDK",
	actions: [
		deployTokenContractAction,
<<<<<<< HEAD
		invokeContractAction,
=======
		// invokeContractAction,
>>>>>>> e9759e0a
		readContractAction,
	],
};<|MERGE_RESOLUTION|>--- conflicted
+++ resolved
@@ -526,11 +526,7 @@
 		"Enables deployment, invocation, and reading of ERC20, ERC721, and ERC1155 token contracts using the Coinbase SDK",
 	actions: [
 		deployTokenContractAction,
-<<<<<<< HEAD
-		invokeContractAction,
-=======
 		// invokeContractAction,
->>>>>>> e9759e0a
 		readContractAction,
 	],
 };