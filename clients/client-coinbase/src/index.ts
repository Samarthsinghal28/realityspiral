import { Coinbase } from "@coinbase/coinbase-sdk";
import {
	type Client,
	type IAgentRuntime,
	type Memory,
	ModelClass,
	type Provider,
	type State,
	type UUID,
	elizaLogger,
	generateText,
	stringToUuid,
} from "@elizaos/core";
import {
	TOKENS,
	getPriceInquiry,
	getQuoteObj,
	getTokenMetadata,
	tokenSwap,
} from "@realityspiral/plugin-0x";
import {
	type CoinbaseWallet,
	initializeWallet,
	readContractWrapper,
} from "@realityspiral/plugin-coinbase";
import { composeContext } from "@realityspiral/plugin-instrumentation";
import {
	Side,
	getProviderAndSigner,
	placeMarketOrder,
} from "@realityspiral/plugin-synfutures";
import { postTweet } from "@realityspiral/plugin-twitter";
import express from "express";
import { http, createWalletClient, erc20Abi, publicActions } from "viem";
import { privateKeyToAccount } from "viem/accounts";
import { base } from "viem/chains";
import {
	type WebhookEvent,
	blockExplorerBaseAddressUrl,
	blockExplorerBaseTxUrl,
	supportedTickers,
} from "./types";
import { calculateAPR, fetchTokenPrice } from "./utils";

export type { WebhookEvent };

export type WalletType =
	| "short_term_trading"
	| "long_term_trading"
	| "dry_powder"
	| "operational_capital";

export class CoinbaseClient implements Client {
	private runtime: IAgentRuntime;
	private server: express.Application;
	private port: number;
	private wallets: CoinbaseWallet[];
	private initialBuyAmountInCurrency: number | null;
	private winningStreak: number;

	constructor(runtime: IAgentRuntime) {
		this.runtime = runtime;
		// add providers to runtime
		this.runtime.providers.push(pnlProvider);
		this.runtime.providers.push(balanceProvider);
		this.runtime.providers.push(addressProvider);
		this.runtime.providers.push(tradingSignalBackTestProvider);
		this.runtime.providers.push(baseTokenAddressProvider);
		this.runtime.providers.push(solTokenAddressProvider);
		this.runtime.providers.push(stakingLiquidityPoolingProvider);
		this.runtime.providers.push(whatIsNextProvider);
		this.runtime.providers.push(currentPriceProvider);
		this.server = express();
		this.port = Number(runtime.getSetting("COINBASE_WEBHOOK_PORT")) || 3001;
		this.wallets = [];
		this.initialBuyAmountInCurrency = null;
		this.winningStreak = 0;
	}

	async initialize(): Promise<void> {
		elizaLogger.info("Initializing Coinbase client");
		try {
			// await this.initializeWallets();
			elizaLogger.info("Wallets initialized successfully");
			await this.setupWebhookEndpoint();
			elizaLogger.info("Webhook endpoint setup successfully");
		} catch (error) {
			elizaLogger.error("Failed to initialize Coinbase client:", error);
			throw error;
		}
	}

	private setupWebhookEndpoint() {
		this.server.use(express.json());

		// Add CORS middleware to allow external requests
		this.server.use((req, res, next) => {
			res.header("Access-Control-Allow-Origin", "*");
			res.header("Access-Control-Allow-Methods", "POST");
			res.header("Access-Control-Allow-Headers", "Content-Type");
			if (req.method === "OPTIONS") {
				return res.sendStatus(200);
			}
			next();
		});

		// Add webhook validation middleware
		const _validateWebhook = (
			req: express.Request,
			res: express.Response,
			next: express.NextFunction,
		) => {
			const event = req.body as WebhookEvent;
			elizaLogger.info(`event ${JSON.stringify(event)}`);
			if (!event.event || !event.ticker || !event.timestamp || !event.price) {
				res.status(400).json({ error: "Invalid webhook payload" });
				return;
			}
			if (event.event !== "buy" && event.event !== "sell") {
				res.status(400).json({ error: "Invalid event type" });
				return;
			}
			next();
		};

		// Add health check endpoint
		this.server.get("/health", (_req, res) => {
			res.status(200).json({ status: "ok" });
		});

		this.server.get("/webhook/coinbase/health", (_req, res) => {
			elizaLogger.info("Health check received");
			res.status(200).json({ status: "ok" });
		});

		this.server.post("/webhook/coinbase/:agentId", async (req, res) => {
			elizaLogger.info("Webhook received for agent:", req.params.agentId);
			const runtime = this.runtime;

			if (!runtime) {
				res.status(404).json({ error: "Agent not found" });
				return;
			}

			// Validate the webhook payload
			const event = req.body as WebhookEvent;
			if (!event.event || !event.ticker || !event.timestamp || !event.price) {
				res.status(400).json({ error: "Invalid webhook payload" });
				return;
			}
			if (event.event !== "buy" && event.event !== "sell") {
				res.status(400).json({ error: "Invalid event type" });
				return;
			}

			try {
				// Forward the webhook event to the client's handleWebhookEvent method
				await this.handleWebhookEvent(event);
				res.status(200).json({ status: "success" });
			} catch (error) {
				elizaLogger.error("Error processing Coinbase webhook:", error.message);
				res.status(500).json({ error: "Internal Server Error" });
			}
		});

		return new Promise<void>((resolve, reject) => {
			try {
				this.server.listen(this.port, "0.0.0.0", () => {
					elizaLogger.info(`Webhook server listening on port ${this.port}`);
					resolve();
				});
			} catch (error) {
				reject(error);
			}
		});
	}

	private async initializeWallets() {
		Coinbase.configure({
			apiKeyName:
				this.runtime.getSetting("COINBASE_API_KEY") ??
				process.env.COINBASE_API_KEY,
			privateKey:
				this.runtime.getSetting("COINBASE_PRIVATE_KEY") ??
				process.env.COINBASE_PRIVATE_KEY,
		});
		const walletTypes: WalletType[] = [
			"short_term_trading",
			"long_term_trading",
			"dry_powder",
			"operational_capital",
		];
		const networkId = Coinbase.networks.BaseMainnet;
		for (const walletType of walletTypes) {
			elizaLogger.info(`walletType ${walletType}`);
			const wallet = await initializeWallet(
				this.runtime,
				networkId,
				walletType,
			);
			elizaLogger.info(`Successfully loaded wallet ${wallet.wallet.getId()}`);
			this.wallets.push(wallet);
		}
	}

	private async generateMediaContent(
		event: WebhookEvent,
		amountInCurrency: number,
		pnl: string,
		sellTradePNL: string,
		formattedTimestamp: string,
		state: State,
		hash: string | null,
	): Promise<string> {
		try {
			const tradeTweetTemplate = `
# Task
Craft a compelling and concise tweet to announce a Coinbase trade. Aim for creativity and professionalism.

Trade specifics:
- ${event.event.toUpperCase()} order for ${event.ticker}
- Amount traded: $${amountInCurrency.toFixed(2)}
- Price at trade: $${Number(event.price).toFixed(2)}
- Timestamp: ${formattedTimestamp}
Guidelines:
1. Keep it under 80 characters
2. Include 1-2 relevant emojis
3. Avoid hashtags
4. Use varied wording for freshness
5. Mention market conditions, timing, or strategy if applicable
6. Maintain a professional yet conversational tone
7. Ensure key details are present: action, amount, ticker, and price

Sample buy tweets:
"📈 Added $${amountInCurrency.toFixed(2)} of ${event.ticker} at $${Number(
				event.price,
			).toFixed(2)}."
"🎯 Strategic ${event.ticker} buy: $${amountInCurrency.toFixed(2)} at $${Number(
				event.price,
			).toFixed(2)}."

Sample sell tweets:
"💫 Sold ${event.ticker}: $${amountInCurrency.toFixed(2)} at $${Number(
				event.price,
			).toFixed(2)}."
"📊 Sold $${amountInCurrency.toFixed(2)} of ${event.ticker} at $${Number(
				event.price,
			).toFixed(2)}."

Generate only the tweet text, no commentary or markdown.`;
			const context = composeContext({
				template: tradeTweetTemplate,
				state,
			});

			const tweetContent = await generateText({
				runtime: this.runtime,
				context,
				modelClass: ModelClass.LARGE,
			});
			const isSellTrade = event.event.toUpperCase() === "SELL";
			const trimmedContent = tweetContent.trim();
			const finalContent = `${trimmedContent} ${isSellTrade ? `Trade PNL: ${sellTradePNL}` : ""} Overall PNL: ${pnl} Winning Streak: ${this.winningStreak} ${blockExplorerBaseTxUrl(hash)}`;
			return finalContent.length > 280
				? `${finalContent.substring(0, 277)}...`
				: finalContent;
		} catch (error) {
			elizaLogger.error("Error generating tweet content:", error);
			const amount =
				Number(this.runtime.getSetting("COINBASE_TRADING_AMOUNT")) ?? 1;
			const fallbackTweet = `🚀 ${event.event.toUpperCase()}: $${amount.toFixed(
				2,
			)} of ${event.ticker} at $${Number(event.price).toFixed(2)}`;
			return fallbackTweet;
		}
	}

	private async handleWebhookEvent(event: WebhookEvent) {
		// for now just support ETH
		if (!supportedTickers.includes(event.ticker)) {
			elizaLogger.info("Unsupported ticker:", event.ticker);
			return;
		}
		// Set up room and ensure participation
		const roomId = stringToUuid("coinbase-trading");
		await this.setupRoom(roomId);

		// Get trading amount from settings
		const amount =
			Number(this.runtime.getSetting("COINBASE_TRADING_AMOUNT")) ?? 1;

		// Create and store memory of trade
		const memory = this.createTradeMemory(event, amount, roomId);
		await this.runtime.messageManager.createMemory(memory);

		// Generate state and format timestamp
		const state = await this.runtime.composeState(memory);
		const formattedTimestamp = this.getFormattedTimestamp();

		// Execute token swap
		const buy = event.event.toUpperCase() === "BUY";
		const price = event.price;
		// if sell, use the initial buy amount in currency instead of the current price
		let amountInCurrency: number;
		const tokenMetadata = getTokenMetadata(event.ticker);
		const usdcMetadata = getTokenMetadata("USDC");
		const tokenDecimals = tokenMetadata?.decimals || 18; // Default to 18 if not found
		const usdcDecimals = usdcMetadata?.decimals || 6; // Default to 6 if not found
		const amountSellInCurrencyInBaseUnits = Math.floor(
			(amount / Number(event.price)) * 10 ** tokenDecimals,
		);

		amountInCurrency = Math.floor(
			buy
				? amount * 10 ** usdcDecimals // Convert USD amount to USDC base units
				: amountSellInCurrencyInBaseUnits, // Convert to token base units
		);
		if (buy) {
			this.initialBuyAmountInCurrency = amountSellInCurrencyInBaseUnits;
		}
		if (!buy && this.initialBuyAmountInCurrency !== null) {
			amountInCurrency = this.initialBuyAmountInCurrency;
		}
		elizaLogger.info(`buy ${buy}`);
		elizaLogger.info(
			`this.initialBuyAmountInCurrency ${this.initialBuyAmountInCurrency}`,
		);

		const pnl = await calculateOverallPNL(
			this.runtime,
			this.runtime.getSetting("WALLET_PUBLIC_KEY") as `0x${string}`,
			1000,
		);
		const sellTradePNL = await calculateSellTradePNL(
			this.initialBuyAmountInCurrency !== null
				? this.initialBuyAmountInCurrency
				: amountSellInCurrencyInBaseUnits,
			amountSellInCurrencyInBaseUnits,
			Number(price),
			tokenDecimals,
		);
		const rawSellTradePNL = await calculateSellTradePNLRaw(
			this.initialBuyAmountInCurrency !== null
				? this.initialBuyAmountInCurrency
				: amountSellInCurrencyInBaseUnits,
			amountSellInCurrencyInBaseUnits,
			Number(price),
			tokenDecimals,
		);

		if (rawSellTradePNL > 0) {
			this.winningStreak++;
		} else {
			this.winningStreak = 0;
		}
		elizaLogger.info(`winningStreak ${this.winningStreak}`);
		const enoughBalance = await hasEnoughBalance(
			this.runtime,
			this.runtime.getSetting("WALLET_PUBLIC_KEY") as `0x${string}`,
			buy ? "USDC" : event.ticker,
			amountInCurrency,
		);
		elizaLogger.info(`enoughBalance ${enoughBalance}`);
		if (!enoughBalance) {
			elizaLogger.error("Not enough balance to trade");
			return;
		}
		const txHash = await this.executeTokenSwap(event, amountInCurrency, buy);
		if (txHash == null) {
			elizaLogger.error("txHash is null");
			return;
		}
		elizaLogger.info(`txHash ${txHash}`);
		let amountInUSD: number;
		if (buy) {
			amountInUSD = amount;
		} else {
			amountInUSD = (amountInCurrency / 10 ** tokenDecimals) * price;
		}
		elizaLogger.info(`amountInUSD ${amountInUSD}`);
		// Generate and post tweet
		await this.handleMediaPosting(
			event,
			amountInUSD,
			pnl,
			sellTradePNL,
			formattedTimestamp,
			state,
			txHash,
		);
	}

	private async setupRoom(roomId: UUID) {
		await this.runtime.ensureRoomExists(roomId);
		await this.runtime.ensureParticipantInRoom(this.runtime.agentId, roomId);
	}

	private createTradeMemory(
		event: WebhookEvent,
		amount: number,
		roomId: UUID,
	): Memory {
		return {
			id: stringToUuid(`coinbase-${event.timestamp}`),
			userId: this.runtime.agentId,
			agentId: this.runtime.agentId,
			roomId,
			content: {
				text: `${event.event.toUpperCase()} $${amount} worth of ${
					event.ticker
				}`,
				action: "SWAP",
				source: "coinbase",
				metadata: {
					ticker: event.ticker,
					side: event.event.toUpperCase(),
					price: event.price,
					amount: amount,
					timestamp: event.timestamp,
					walletType: "short_term_trading",
				},
			},
			createdAt: Date.now(),
		};
	}

	private getFormattedTimestamp(): string {
		return new Intl.DateTimeFormat("en-US", {
			hour: "2-digit",
			minute: "2-digit",
			second: "2-digit",
			timeZoneName: "short",
		}).format(new Date());
	}

	private async executeTokenSwap(
		event: WebhookEvent,
		amount: number,
		buy: boolean,
	): Promise<string | null> {
		if (
			process.env.MARGIN_SHORT_TRADING_ENABLED &&
			process.env.MARGIN_SHORT_TRADING_ENABLED.toLowerCase() === "true"
		) {
			const defaultLeverage = Number(process.env.DEFAULT_LEVERAGE) || 5;
			// Map BUY to LONG and SELL to SHORT for margin trading
			const side = event.side === "long" ? Side.LONG : Side.SHORT;

			const instrumentSymbol = event.ticker;
			const { signer } = getProviderAndSigner();
			// need to consider closing the order
			try {
				const txHash = await placeMarketOrder(
					instrumentSymbol,
					// biome-ignore lint/suspicious/noExplicitAny: <explanation>
					side as any,
					String(amount),
					String(defaultLeverage),
					signer,
				);
				return txHash.transactionHash;
				// biome-ignore lint/suspicious/noExplicitAny: <explanation>
			} catch (error: any) {
				elizaLogger.error("Margin/short trade failed:", error.message);
				return null;
			}
		} else {
			return await tokenSwap(
				this.runtime,
				amount,
				buy ? "USDC" : event.ticker,
				buy ? event.ticker : "USDC",
				this.runtime.getSetting("WALLET_PUBLIC_KEY"),
				this.runtime.getSetting("WALLET_PRIVATE_KEY"),
				"base",
			);
		}
	}

	private async handleMediaPosting(
		event: WebhookEvent,
		amountInUSD: number,
		pnl: string,
		sellTradePNL: string,
		formattedTimestamp: string,
		state: State,
		txHash: string,
	) {
		let mediaContent = "";
		try {
			mediaContent = await this.generateMediaContent(
				event,
				amountInUSD,
				pnl,
				sellTradePNL,
				formattedTimestamp,
				state,
				txHash,
			);
			elizaLogger.info(`Generated media content: ${mediaContent}`);

			if (this.runtime.getSetting("TWITTER_DRY_RUN").toLowerCase() === "true") {
				elizaLogger.info("Dry run mode enabled. Skipping tweet posting.");
			} else {
				// post tweet to twitter
				const response = await postTweet(this.runtime, mediaContent);
				elizaLogger.info(`Tweet response: ${response}`);
			}
		} catch (error) {
			elizaLogger.error("Failed to post tweet:", error);
		}
		try {
			if (
				this.runtime.getSetting("TELEGRAM_CLIENT_DISABLED").toLowerCase() ===
					"true" &&
				this.runtime.getSetting("TELEGRAM_BOT_TOKEN") !== null
			) {
				elizaLogger.info(
					"Telegram client disabled. Skipping telegram posting.",
				);
			} else {
				// post message to telegram
				if (mediaContent.length > 0) {
					await this.runtime.clients.telegram.messageManager.bot.telegram.sendMessage(
						this.runtime.getSetting("TELEGRAM_CHANNEL_ID"),
						mediaContent,
					);
				}
			}
		} catch (error) {
			elizaLogger.error("Failed to post telegram:", error);
		}
	}

	async stop(): Promise<void> {
		try {
			if (this.server?.listen) {
				await new Promise<void>((resolve, reject) => {
					this.server.listen().close((err: Error | undefined) => {
						if (err) reject(err);
						else resolve();
					});
				});
			}
			elizaLogger.info("Coinbase client stopped successfully");
		} catch (error) {
			elizaLogger.error("Error stopping Coinbase client:", error);
			throw error;
		}
	}

	getType(): string {
		return "coinbase";
	}

	getName(): string {
		return "coinbase";
	}

	async start(): Promise<void> {
		await this.initialize();
	}
}

export const CoinbaseClientInterface: Client = {
	start: async (runtime: IAgentRuntime) => {
		elizaLogger.info(
			"Starting Coinbase client with agent ID:",
			runtime.agentId,
		);
		const client = new CoinbaseClient(runtime);
		await client.start();
		return client;
	},
	stop: async (runtime: IAgentRuntime) => {
		try {
			elizaLogger.info("Stopping Coinbase client");
			await runtime.clients.coinbase.stop();
		} catch (e) {
			elizaLogger.error("Coinbase client stop error:", e);
		}
	},
};

export const calculateOverallPNL = async (
	runtime: IAgentRuntime,
	publicKey: `0x${string}`,
	initialBalance: number,
): Promise<string> => {
	const totalBalanceUSD = await getTotalBalanceUSD(runtime, publicKey);
	const pnlUSD = totalBalanceUSD - initialBalance;
	elizaLogger.info(`pnlUSD ${pnlUSD}`);
	const absoluteValuePNL = Math.abs(pnlUSD);
	elizaLogger.info(`absoluteValuePNL ${absoluteValuePNL}`);
	const formattedPNL = new Intl.NumberFormat("en-US", {
		style: "currency",
		currency: "USD",
		minimumFractionDigits: 2,
		maximumFractionDigits: 2,
	}).format(absoluteValuePNL);
	elizaLogger.info(`formattedPNL ${formattedPNL}`);
	const formattedPNLUSD = `${pnlUSD < 0 ? "-" : ""}${formattedPNL}`;
	elizaLogger.info(`formattedPNLUSD ${formattedPNLUSD}`);
	return formattedPNLUSD;
};

export const calculateSellTradePNL = async (
	initialBuyAmountInCurrency: number,
	amountSellInCurrencyInBaseUnits: number,
	price: number,
	tokenDecimals: number,
): Promise<string> => {
	elizaLogger.info("calculateSellTradePNL");
	elizaLogger.info(`initialBuyAmountInCurrency ${initialBuyAmountInCurrency}`);
	elizaLogger.info(
		`amountSellInCurrencyInBaseUnits ${amountSellInCurrencyInBaseUnits}`,
	);
	const pnlUSD = await calculateSellTradePNLRaw(
		initialBuyAmountInCurrency,
		amountSellInCurrencyInBaseUnits,
		price,
		tokenDecimals,
	);
	const absoluteValuePNL = Math.abs(pnlUSD);
	elizaLogger.info(`Sell Trade absoluteValuePNL ${absoluteValuePNL}`);
	const formattedPNL = new Intl.NumberFormat("en-US", {
		style: "currency",
		currency: "USD",
		minimumFractionDigits: 2,
		maximumFractionDigits: 2,
	}).format(absoluteValuePNL);
	elizaLogger.info(`Sell Trade formattedPNL ${formattedPNL}`);
	const formattedPNLUSD = `${pnlUSD <= -0.005 ? "-" : ""}${formattedPNL}`;
	elizaLogger.info(`Sell Trade formattedPNLUSD ${formattedPNLUSD}`);
	return formattedPNLUSD;
};

export const calculateSellTradePNLRaw = async (
	initialBuyAmountInCurrency: number,
	amountSellInCurrencyInBaseUnits: number,
	price: number,
	tokenDecimals: number,
): Promise<number> => {
	// Calculate pnl in raw USD value
	const pnlCurrencyInBaseUnits =
		initialBuyAmountInCurrency - amountSellInCurrencyInBaseUnits;
	const pnlUSD = (pnlCurrencyInBaseUnits / 10 ** tokenDecimals) * price;
	elizaLogger.info(`Sell Trade pnlUSD ${pnlUSD}`);

	return pnlUSD;
};

export async function getTotalBalanceUSD(
	runtime: IAgentRuntime,
	publicKey: `0x${string}`,
): Promise<number> {
	try {
		// Initialize viem client once for all balance checks
		const client = createWalletClient({
			account: privateKeyToAccount(
				`0x${runtime.getSetting("WALLET_PRIVATE_KEY")}` as `0x${string}`,
			),
			chain: base,
			transport: http(runtime.getSetting("ALCHEMY_HTTP_TRANSPORT_URL")),
		}).extend(publicActions);

		// 1. GET ETH BALANCE WITH VIEM
		const ethBalanceBaseUnits = await client.getBalance({
			address: publicKey,
			blockTag: "pending",
		});
		elizaLogger.info(`ethBalanceBaseUnits ${ethBalanceBaseUnits}`);
		const ethBalance = Number(ethBalanceBaseUnits) / 1e18;
		elizaLogger.info(`ethBalance ${ethBalance}`);

		let ethBalanceUSD = 0;
		// Only try to get ETH price if balance is significant
		if (ethBalance > 0.000001) {
			try {
				const priceInquiry = await getPriceInquiry(
					runtime,
					"ETH",
					Number(ethBalanceBaseUnits.toString()),
					"USDC",
					"base",
				);
<<<<<<< HEAD
				if (priceInquiry && priceInquiry.sellAmountBaseUnits) {
					const quote = await getQuoteObj(runtime, priceInquiry, publicKey);
					if (quote && quote.buyAmount) {
=======
				if (priceInquiry?.sellAmountBaseUnits) {
					const quote = await getQuoteObj(runtime, priceInquiry, publicKey);
					if (quote?.buyAmount) {
>>>>>>> e9759e0a
						ethBalanceUSD = Number(quote.buyAmount) / 1e6;
						elizaLogger.info(`ethBalanceUSD ${ethBalanceUSD}`);
					}
				}
			} catch (error) {
				elizaLogger.error("Error getting ETH price:", error);
				// Continue with ethBalanceUSD as 0
			}
		}

		// 2. GET USDC BALANCE WITH VIEM DIRECTLY
		let usdcBalance = 0;
		try {
			const usdcBalanceResult = await client.readContract({
				address: TOKENS.USDC.address as `0x${string}`,
				abi: erc20Abi,
				functionName: "balanceOf",
				args: [publicKey],
			});
			usdcBalance = Number(usdcBalanceResult) / 1e6; // USDC has 6 decimals
			elizaLogger.info(`usdcBalance ${usdcBalance}`);
		} catch (error) {
			elizaLogger.error("Error reading USDC balance with viem:", error);
			// Continue with usdcBalance as 0
		}

		// 3. GET CBBTC BALANCE WITH VIEM DIRECTLY
		let cbbtcBalanceUSD = 0;
		try {
			const cbbtcBalanceResult = await client.readContract({
				address: TOKENS.cbBTC.address as `0x${string}`,
				abi: erc20Abi,
				functionName: "balanceOf",
				args: [publicKey],
			});
			const cbbtcBalance = Number(cbbtcBalanceResult) / 1e8; // BTC typically has 8 decimals
			elizaLogger.info(`cbBTC balance: ${cbbtcBalance}`);

			// Only try to get cbBTC price if balance is significant
			if (cbbtcBalance > 0.00000001) {
				try {
					const cbbtcPriceInquiry = await getPriceInquiry(
						runtime,
						"CBBTC",
						Number(cbbtcBalanceResult.toString()),
						"USDC",
						"base",
					);
<<<<<<< HEAD
					if (cbbtcPriceInquiry && cbbtcPriceInquiry.sellAmountBaseUnits) {
=======
					if (cbbtcPriceInquiry?.sellAmountBaseUnits) {
>>>>>>> e9759e0a
						const cbbtcQuote = await getQuoteObj(
							runtime,
							cbbtcPriceInquiry,
							publicKey,
						);
<<<<<<< HEAD
						if (cbbtcQuote && cbbtcQuote.buyAmount) {
=======
						if (cbbtcQuote?.buyAmount) {
>>>>>>> e9759e0a
							cbbtcBalanceUSD = Number(cbbtcQuote.buyAmount) / 1e6;
							elizaLogger.info(`cbbtcBalanceUSD ${cbbtcBalanceUSD}`);
						}
					}
				} catch (error) {
					elizaLogger.error("Error getting cbBTC price:", error);
					// Continue with cbbtcBalanceUSD as 0
				}
			}
		} catch (error) {
			elizaLogger.error("Error reading cbBTC balance with viem:", error);
			// Continue with cbbtcBalanceUSD as 0
		}

		// Calculate total and return
		const totalBalanceUSD = ethBalanceUSD + usdcBalance + cbbtcBalanceUSD;
		elizaLogger.info(`Total balance USD: ${totalBalanceUSD}`);
		return totalBalanceUSD || 0; // Return 0 if totalBalanceUSD is NaN
	} catch (error) {
		elizaLogger.error("Error in getTotalBalanceUSD:", error);
		return 1000; // Default value in case of error
	}
}

export async function getBalance(
	runtime: IAgentRuntime,
	publicKey: `0x${string}`,
	ticker: string,
): Promise<number> {
	const client = createWalletClient({
		account: privateKeyToAccount(
			`0x${runtime.getSetting("WALLET_PRIVATE_KEY")}` as `0x${string}`,
		),
		chain: base,
		transport: http(runtime.getSetting("ALCHEMY_HTTP_TRANSPORT_URL")),
	}).extend(publicActions);

	// biome-ignore lint/suspicious/noExplicitAny: <explanation>
	let balanceBaseUnits: any;

	switch (ticker.toUpperCase()) {
		case "ETH":
			balanceBaseUnits = await client.getBalance({
				address: publicKey,
				blockTag: "pending",
			});
			elizaLogger.info(`ethBalanceBaseUnits ${balanceBaseUnits}`);
			break;
		case "USDC":
			balanceBaseUnits = await readContractWrapper(
				runtime,
				TOKENS.USDC.address as `0x${string}`,
				"balanceOf",
				{
					account: publicKey,
				},
				"base-mainnet",
				erc20Abi,
			);
			elizaLogger.info(`usdcBalanceBaseUnits ${balanceBaseUnits}`);
			break;
		case "CBBTC":
		case "BTC":
			balanceBaseUnits = await readContractWrapper(
				runtime,
				TOKENS.cbBTC.address as `0x${string}`,
				"balanceOf",
				{
					account: publicKey,
				},
				"base-mainnet",
				erc20Abi,
			);
			elizaLogger.info(`cbbtcBalanceBaseUnits ${balanceBaseUnits}`);
			break;
		default:
			elizaLogger.error(`Unsupported ticker: ${ticker}`);
			return 0;
	}

	return Number(balanceBaseUnits);
}

export async function hasEnoughBalance(
	runtime: IAgentRuntime,
	publicKey: `0x${string}`,
	ticker: string,
	amount: number,
): Promise<boolean> {
	elizaLogger.info(`hasEnoughBalance ${ticker} ${amount}`);
	const balance = await getBalance(runtime, publicKey, ticker);
	elizaLogger.info(`balance ${balance}`);
	const balanceAfterTrade = balance - amount;
	elizaLogger.info(`balanceAfterTrade ${balanceAfterTrade}`);
	return balanceAfterTrade >= 0;
}

export const pnlProvider: Provider = {
	get: async (runtime: IAgentRuntime, _message: Memory) => {
		elizaLogger.debug("Starting pnlProvider.get function");
		if (runtime.getSetting("WALLET_PUBLIC_KEY") == null) {
			elizaLogger.error("WALLET_PUBLIC_KEY is null");
			return "";
		}
		try {
			const pnl = await calculateOverallPNL(
				runtime,
				runtime.getSetting("WALLET_PUBLIC_KEY") as `0x${string}`,
				1000,
			);
			elizaLogger.info(`pnl ${pnl}`);
			return `PNL: ${pnl}`;
		} catch (error) {
			elizaLogger.error("Error in pnlProvider: ", error.message);
			return [];
		}
	},
};

export const balanceProvider: Provider = {
	get: async (runtime: IAgentRuntime, _message: Memory) => {
		if (runtime.getSetting("WALLET_PUBLIC_KEY") == null) {
			elizaLogger.error("WALLET_PUBLIC_KEY is null");
			return "";
		}
		const totalBalanceUSD = await getTotalBalanceUSD(
			runtime,
			runtime.getSetting("WALLET_PUBLIC_KEY") as `0x${string}`,
		);
		return `Total balance: $${totalBalanceUSD.toFixed(2)}`;
	},
};

export const addressProvider: Provider = {
	get: async (runtime: IAgentRuntime, _message: Memory) => {
		if (runtime.getSetting("WALLET_PUBLIC_KEY") == null) {
			elizaLogger.error("WALLET_PUBLIC_KEY is null");
			return "";
		}
		return `Base Network Address: ${runtime.getSetting("WALLET_PUBLIC_KEY")} \n ${blockExplorerBaseAddressUrl(runtime.getSetting("WALLET_PUBLIC_KEY"))}`;
	},
};

export const tradingSignalBackTestProvider: Provider = {
	get: async (_runtime: IAgentRuntime, _message: Memory) => {
		const timeFrames = {
			"1D": {
				btc: {
					netProfit: -68.14,
					totalTradesClosed: 7,
					percentageProfitable: 28.57,
					profitFactor: 0.899,
					maxDrawdown: 511.22,
					averageTrade: -9.73,
					numberOfBarsPerTrade: 2045,
					timePeriod: "1D",
				},
			},
			"5D": {
				btc: {
					netProfit: -304.24,
					totalTradesClosed: 68,
					percentageProfitable: 42.65,
					profitFactor: 0.947,
					maxDrawdown: 1662.64,
					averageTrade: -4.47,
					numberOfBarsPerTrade: 155,
					timePeriod: "5D",
				},
			},
			"1M": {
				btc: {
					netProfit: 5604.51,
					totalTradesClosed: 769,
					percentageProfitable: 39.27,
					profitFactor: 1.078,
					maxDrawdown: 8441.55,
					averageTrade: 7.29,
					numberOfBarsPerTrade: 21,
					timePeriod: "1M",
				},
			},
			"3M": {
				btc: {
					netProfit: 3354.51,
					totalTradesClosed: 1002,
					percentageProfitable: 36.93,
					profitFactor: 1.036,
					maxDrawdown: 7159.72,
					averageTrade: 3.35,
					numberOfBarsPerTrade: 14,
					timePeriod: "3M",
				},
			},
		};

		const backtestResults = Object.entries(timeFrames)
			.map(([timeFrame, data]) => {
				return `
            BTC ${timeFrame}: Net Profit: ${data.btc.netProfit}, Total Trades Closed: ${data.btc.totalTradesClosed}, Percentage Profitable: ${data.btc.percentageProfitable}, Profit Factor: ${data.btc.profitFactor}, Max Drawdown: ${data.btc.maxDrawdown}, Average Trade: ${data.btc.averageTrade}, Number of Bars per Trade: ${data.btc.numberOfBarsPerTrade}
            `;
			})
			.join("\n");

		return `
        BACKTEST / TRADING SIGNAL/ STRATEGY RESULTS for tickers being traded actively: 
        TICKER: BTC DIRECTION: LONG 
        ${backtestResults}
		AS OF ${new Date().toLocaleString()} subject to change will be updated periodically
        `;
	},
};

const baseTokenAddressProvider = {
	get: async (runtime: IAgentRuntime, _message: Memory) => {
		return `BASE Token Address: ${runtime.getSetting("COINBASE_TOKEN_ADDRESS_BASE")}`;
	},
};

const solTokenAddressProvider = {
	get: async (runtime: IAgentRuntime, _message: Memory) => {
		return `SOL Token Address: ${runtime.getSetting("COINBASE_TOKEN_ADDRESS_SOL")}`;
	},
};

const stakingLiquidityPoolingProvider = {
	get: async (runtime: IAgentRuntime, _message: Memory) => {
		return `How to stake on BASE: 
		1. Go to uniswap v2 (https://app.uniswap.org/positions/create/v2) and add liquidity to ${runtime.character.username.toUpperCase()} / ETH and receive the LP token 
		2. If you need to bridge RSP accross networks: Solana and Base, go to portalbridge (https://portalbridge.com) to send and receive tokens across networks
  		and follow the instructions in this video (https://x.com/reality_spiral/status/1858612836102222045)
    		3. Go to staking website (https://stakeprosper.com/) and stake your LP tokens and receive rewards 
		Notes you can claim rewards whenever and there is a 7 day lockup period for unstaking.
		How to pool on SOL: Go to raydium (https://raydium.io/liquidity-pools/?token=${runtime.getSetting("COINBASE_TOKEN_ADDRESS_SOL")}) and add liquidity to ${runtime.character.username.toUpperCase()} / ETH and receive rewards you can withdraw anytime`;
	},
};

const whatIsNextProvider: Provider = {
	get: async (_runtime: IAgentRuntime, _message: Memory) => {
		return `Here's what's next:
	  1. New Trading Capabilities:
	  - Margin trading
	  - Short selling

	  2. Relationship based trading:
	  - Getting advice from community members and other traders
	  - Interacting with other trading agents and swarms of agents.
	  
	  Stay tuned for more updates and features!`;
	},
};

const currentPriceProvider = {
	get: async (_runtime: IAgentRuntime, _message: Memory) => {
		// const priceOnBase = await fetchTokenPrice(
		// 	runtime,
		// 	runtime.getSetting("COINBASE_TOKEN_ADDRESS_BASE"),
		// );
		// const aprOnBase = await calculateAPR(
		// 	runtime.getSetting("COINBASE_TOKEN_ADDRESS_BASE"),
		// );
		// return `Current price of ${runtime.character.name.toUpperCase} on Base is ${priceOnBase.current} and APR is ${aprOnBase}.
		// `;
	},
};

export default CoinbaseClientInterface;<|MERGE_RESOLUTION|>--- conflicted
+++ resolved
@@ -684,15 +684,9 @@
 					"USDC",
 					"base",
 				);
-<<<<<<< HEAD
-				if (priceInquiry && priceInquiry.sellAmountBaseUnits) {
-					const quote = await getQuoteObj(runtime, priceInquiry, publicKey);
-					if (quote && quote.buyAmount) {
-=======
 				if (priceInquiry?.sellAmountBaseUnits) {
 					const quote = await getQuoteObj(runtime, priceInquiry, publicKey);
 					if (quote?.buyAmount) {
->>>>>>> e9759e0a
 						ethBalanceUSD = Number(quote.buyAmount) / 1e6;
 						elizaLogger.info(`ethBalanceUSD ${ethBalanceUSD}`);
 					}
@@ -720,7 +714,7 @@
 		}
 
 		// 3. GET CBBTC BALANCE WITH VIEM DIRECTLY
-		let cbbtcBalanceUSD = 0;
+		const cbbtcBalanceUSD = 0;
 		try {
 			const cbbtcBalanceResult = await client.readContract({
 				address: TOKENS.cbBTC.address as `0x${string}`,
@@ -741,29 +735,19 @@
 						"USDC",
 						"base",
 					);
-<<<<<<< HEAD
-					if (cbbtcPriceInquiry && cbbtcPriceInquiry.sellAmountBaseUnits) {
-=======
 					if (cbbtcPriceInquiry?.sellAmountBaseUnits) {
->>>>>>> e9759e0a
 						const cbbtcQuote = await getQuoteObj(
 							runtime,
 							cbbtcPriceInquiry,
 							publicKey,
 						);
-<<<<<<< HEAD
-						if (cbbtcQuote && cbbtcQuote.buyAmount) {
-=======
 						if (cbbtcQuote?.buyAmount) {
->>>>>>> e9759e0a
 							cbbtcBalanceUSD = Number(cbbtcQuote.buyAmount) / 1e6;
 							elizaLogger.info(`cbbtcBalanceUSD ${cbbtcBalanceUSD}`);
 						}
 					}
-				} catch (error) {
+				} catch (error) 
 					elizaLogger.error("Error getting cbBTC price:", error);
-					// Continue with cbbtcBalanceUSD as 0
-				}
 			}
 		} catch (error) {
 			elizaLogger.error("Error reading cbBTC balance with viem:", error);
@@ -774,10 +758,9 @@
 		const totalBalanceUSD = ethBalanceUSD + usdcBalance + cbbtcBalanceUSD;
 		elizaLogger.info(`Total balance USD: ${totalBalanceUSD}`);
 		return totalBalanceUSD || 0; // Return 0 if totalBalanceUSD is NaN
-	} catch (error) {
+	} catch (error) 
 		elizaLogger.error("Error in getTotalBalanceUSD:", error);
 		return 1000; // Default value in case of error
-	}
 }
 
 export async function getBalance(
